use injective_test_tube::{Account, Bank, Exchange, InjectiveTestApp, Module, RunnerResult, Wasm};

use injective_math::FPDecimal;
use injective_std::types::injective::exchange::v1beta1::{
    QuerySubaccountDepositsRequest, Subaccount,
};

use crate::msg::{ExecuteMsg, QueryMsg};
use crate::testing::test_utils::{create_realistic_limit_order, dec_to_proto, human_to_dec, init_contract_and_get_address, init_default_validator_account, launch_custom_spot_market, must_init_account_with_funds, query_all_bank_balances, query_bank_balance, set_route_and_assert_success, str_coin, Decimals, OrderSide, ATOM, DEFAULT_ATOMIC_MULTIPLIER, DEFAULT_SELF_RELAYING_FEE_PART, DEFAULT_TAKER_FEE, ETH, INJ, USDT, init_rich_account};

#[test]
fn happy_path_two_hops_swap_realistic_scales() {
    let app = InjectiveTestApp::new();
    let wasm = Wasm::new(&app);
    let exchange = Exchange::new(&app);
    let bank = Bank::new(&app);

    let _signer = must_init_account_with_funds(&app, &[str_coin("1", INJ, Decimals::Eighteen)]);
    let _validator = init_default_validator_account(&app);
    let owner = must_init_account_with_funds(
        &app,
        &[
            str_coin("1", ETH, Decimals::Eighteen),
            str_coin("1", ATOM, Decimals::Six),
            str_coin("1_000_000", USDT, Decimals::Six),
            str_coin("100_000", INJ, Decimals::Eighteen),
        ],
    );

    let spot_market_1_id = launch_custom_spot_market(
        &exchange,
        &owner,
        ETH,
        USDT,
        dec_to_proto(FPDecimal::must_from_str("0.000000000000001")).as_str(),
        dec_to_proto(FPDecimal::must_from_str("1000000000000000")).as_str(),
    );
    let spot_market_2_id = launch_custom_spot_market(
        &exchange,
        &owner,
        ATOM,
        USDT,
        dec_to_proto(FPDecimal::must_from_str("0.001")).as_str(),
        dec_to_proto(FPDecimal::must_from_str("1000")).as_str(),
    );

    let contr_addr =
        init_contract_and_get_address(&wasm, &owner, &[str_coin("100_000", USDT, Decimals::Six)]);
    set_route_and_assert_success(
        &wasm,
        &owner,
        &contr_addr,
        ETH,
        ATOM,
        vec![
            spot_market_1_id.as_str().into(),
            spot_market_2_id.as_str().into(),
        ],
    );

    let trader1 = init_rich_account(&app);
    let trader2 = init_rich_account(&app);
    let trader3 = init_rich_account(&app);

    create_realistic_limit_order(
        &app,
        &trader1,
        &spot_market_1_id,
        OrderSide::Buy,
        "201_000",
        "5",
        Decimals::Eighteen,
        Decimals::Six,
    );

    create_realistic_limit_order(
        &app,
        &trader2,
        &spot_market_1_id,
        OrderSide::Buy,
        "195_000",
        "4",
        Decimals::Eighteen,
        Decimals::Six,
    );

    create_realistic_limit_order(
        &app,
        &trader2,
        &spot_market_1_id,
        OrderSide::Buy,
        "192_000",
        "3",
        Decimals::Eighteen,
        Decimals::Six,
    );

    create_realistic_limit_order(
        &app,
        &trader1,
        &spot_market_2_id,
        OrderSide::Sell,
        "800",
        "800",
        Decimals::Six,
        Decimals::Six,
    );

    create_realistic_limit_order(
        &app,
        &trader2,
        &spot_market_2_id,
        OrderSide::Sell,
        "810",
        "800",
        Decimals::Six,
        Decimals::Six,
    );

    create_realistic_limit_order(
        &app,
        &trader3,
        &spot_market_2_id,
        OrderSide::Sell,
        "820",
        "800",
        Decimals::Six,
        Decimals::Six,
    );

    create_realistic_limit_order(
        &app,
        &trader1,
        &spot_market_2_id,
        OrderSide::Sell,
        "830",
        "800",
        Decimals::Six,
        Decimals::Six,
    );

    app.increase_time(1);

    let swapper = must_init_account_with_funds(
        &app,
        &[
            str_coin("12", ETH, Decimals::Eighteen),
            str_coin("5", INJ, Decimals::Eighteen),
        ],
    );

    let query_result: FPDecimal = wasm
        .query(
            &contr_addr,
            &QueryMsg::GetExecutionQuantity {
                source_denom: ETH.to_string(),
                to_denom: ATOM.to_string(),
                from_quantity: human_to_dec("12", Decimals::Eighteen),
            },
        )
        .unwrap();

    assert_eq!(
        query_result,
        human_to_dec("2893.888", Decimals::Six),
        "incorrect swap result estimate returned by query"
    );

    let contract_balances_before = query_all_bank_balances(&bank, &contr_addr);
    assert_eq!(
        contract_balances_before.len(),
        1,
        "wrong number of denoms in contract balances"
    );

    wasm.execute(
        &contr_addr,
        &ExecuteMsg::Swap {
            target_denom: ATOM.to_string(),
            min_quantity: FPDecimal::from(2800u128),
        },
        &[str_coin("12", ETH, Decimals::Eighteen)],
        &swapper,
    )
    .unwrap();

    let from_balance = query_bank_balance(&bank, ETH, swapper.address().as_str());
    let to_balance = query_bank_balance(&bank, ATOM, swapper.address().as_str());
    assert_eq!(
        from_balance,
        FPDecimal::zero(),
        "some of the original amount wasn't swapped"
    );
    assert_eq!(
        to_balance,
        human_to_dec("2893.888", Decimals::Six),
        "swapper did not receive expected amount"
    );

<<<<<<< HEAD
=======
    let _subacc_deps = exchange.query_subaccount_deposits(&QuerySubaccountDepositsRequest {
        subaccount_id: "".to_string(),
        subaccount: Some(Subaccount {
            trader: contr_addr.to_string(),
            subaccount_nonce: 0,
        }),
    });

>>>>>>> 27083a93
    let contract_balances_after = query_all_bank_balances(&bank, contr_addr.as_str());
    assert_eq!(
        contract_balances_after.len(),
        1,
        "wrong number of denoms in contract balances"
    );

    let atom_amount_below_min_tick_size = FPDecimal::must_from_str("0.000685");
    let mut dust_value = atom_amount_below_min_tick_size * human_to_dec("830", Decimals::Six);
    let fee_refund = dust_value
        * FPDecimal::must_from_str(&format!(
            "{}",
            DEFAULT_TAKER_FEE * DEFAULT_ATOMIC_MULTIPLIER * DEFAULT_SELF_RELAYING_FEE_PART
        ));

    dust_value += fee_refund;

    let expected_contract_usdt_balance =
        FPDecimal::must_from_str(contract_balances_before[0].amount.as_str()) + dust_value;
    let actual_contract_balance =
        FPDecimal::must_from_str(contract_balances_after[0].amount.as_str());
    let contract_balance_diff = expected_contract_usdt_balance.abs_diff(&actual_contract_balance);

    assert!(
        human_to_dec("0.001", Decimals::Six) - contract_balance_diff > FPDecimal::zero(),
        "contract balance has changed too much after swap"
    );
}

#[test]
fn happy_path_two_hops_swap_realistic_values() {
    let app = InjectiveTestApp::new();
    let wasm = Wasm::new(&app);
    let exchange = Exchange::new(&app);
    let bank = Bank::new(&app);

    let _signer = must_init_account_with_funds(&app, &[str_coin("1", INJ, Decimals::Eighteen)]);

    let _validator = app
        .get_first_validator_signing_account(INJ.to_string(), 1.2f64)
        .unwrap();
    let owner = must_init_account_with_funds(
        &app,
        &[
            str_coin("1", ETH, Decimals::Eighteen),
            str_coin("1", ATOM, Decimals::Six),
            str_coin("1_000", USDT, Decimals::Six),
            str_coin("10_000", INJ, Decimals::Eighteen),
        ],
    );

    let spot_market_1_id = launch_custom_spot_market(
        &exchange,
        &owner,
        ETH,
        USDT,
        dec_to_proto(FPDecimal::must_from_str("0.000000000000001")).as_str(),
        dec_to_proto(FPDecimal::must_from_str("1000000000000000")).as_str(),
    );
    let spot_market_2_id = launch_custom_spot_market(
        &exchange,
        &owner,
        ATOM,
        USDT,
        dec_to_proto(FPDecimal::must_from_str("0.001")).as_str(),
        dec_to_proto(FPDecimal::must_from_str("1000")).as_str(),
    );

    let contr_addr =
        init_contract_and_get_address(&wasm, &owner, &[str_coin("54", USDT, Decimals::Six)]);
    set_route_and_assert_success(
        &wasm,
        &owner,
        &contr_addr,
        ETH,
        ATOM,
        vec![
            spot_market_1_id.as_str().into(),
            spot_market_2_id.as_str().into(),
        ],
    );

    let trader1 = init_rich_account(&app);
    let trader2 = init_rich_account(&app);
    let trader3 = init_rich_account(&app);

    // ETH-USDT orders
    create_realistic_limit_order(
        &app,
        &trader1,
        &spot_market_1_id,
        OrderSide::Buy,
        "2107.2",
        "0.78",
        Decimals::Eighteen,
        Decimals::Six,
    );

    create_realistic_limit_order(
        &app,
        &trader2,
        &spot_market_1_id,
        OrderSide::Buy,
        "1978",
        "1.23",
        Decimals::Eighteen,
        Decimals::Six,
    );

    create_realistic_limit_order(
        &app,
        &trader2,
        &spot_market_1_id,
        OrderSide::Buy,
        "1966.66",
        "2.07",
        Decimals::Eighteen,
        Decimals::Six,
    );

    // ATOM-USDT orders
    create_realistic_limit_order(
        &app,
        &trader1,
        &spot_market_2_id,
        OrderSide::Sell,
        "8.89",
        "197.89",
        Decimals::Six,
        Decimals::Six,
    );

    create_realistic_limit_order(
        &app,
        &trader2,
        &spot_market_2_id,
        OrderSide::Sell,
        "8.93",
        "181.002",
        Decimals::Six,
        Decimals::Six,
    );

    create_realistic_limit_order(
        &app,
        &trader3,
        &spot_market_2_id,
        OrderSide::Sell,
        "8.99",
        "203.12",
        Decimals::Six,
        Decimals::Six,
    );

    create_realistic_limit_order(
        &app,
        &trader1,
        &spot_market_2_id,
        OrderSide::Sell,
        "9.01",
        "421.11",
        Decimals::Six,
        Decimals::Six,
    );

    app.increase_time(1);

    let eth_to_swap = "4.08";

    let swapper = must_init_account_with_funds(
        &app,
        &[
            str_coin(eth_to_swap, ETH, Decimals::Eighteen),
            str_coin("1", INJ, Decimals::Eighteen),
        ],
    );

    let query_result: FPDecimal = wasm
        .query(
            &contr_addr,
            &QueryMsg::GetExecutionQuantity {
                source_denom: ETH.to_string(),
                to_denom: ATOM.to_string(),
                from_quantity: human_to_dec(eth_to_swap, Decimals::Eighteen),
            },
        )
        .unwrap();

    assert_eq!(
        query_result,
        human_to_dec("906.262", Decimals::Six),
        "incorrect swap result estimate returned by query"
    );

    let contract_balances_before = query_all_bank_balances(&bank, &contr_addr);
    assert_eq!(
        contract_balances_before.len(),
        1,
        "wrong number of denoms in contract balances"
    );

    wasm.execute(
        &contr_addr,
        &ExecuteMsg::Swap {
            target_denom: ATOM.to_string(),
            min_quantity: FPDecimal::from(906u128),
        },
        &[str_coin(eth_to_swap, ETH, Decimals::Eighteen)],
        &swapper,
    )
    .unwrap();

    let from_balance = query_bank_balance(&bank, ETH, swapper.address().as_str());
    let to_balance = query_bank_balance(&bank, ATOM, swapper.address().as_str());
    assert_eq!(
        from_balance,
        FPDecimal::zero(),
        "some of the original amount wasn't swapped"
    );
    assert_eq!(
        to_balance,
        human_to_dec("906.262", Decimals::Six),
        "swapper did not receive expected amount"
    );

<<<<<<< HEAD
=======
    let _subacc_deps = exchange.query_subaccount_deposits(&QuerySubaccountDepositsRequest {
        subaccount_id: "".to_string(),
        subaccount: Some(Subaccount {
            trader: contr_addr.to_string(),
            subaccount_nonce: 0,
        }),
    });

>>>>>>> 27083a93
    let contract_balances_after = query_all_bank_balances(&bank, contr_addr.as_str());
    assert_eq!(
        contract_balances_after.len(),
        1,
        "wrong number of denoms in contract balances"
    );

    let atom_amount_below_min_tick_size = FPDecimal::must_from_str("0.0005463");
    let mut dust_value = atom_amount_below_min_tick_size * human_to_dec("8.89", Decimals::Six);

    let fee_refund = dust_value
        * FPDecimal::must_from_str(&format!(
            "{}",
            DEFAULT_TAKER_FEE * DEFAULT_ATOMIC_MULTIPLIER * DEFAULT_SELF_RELAYING_FEE_PART
        ));

    dust_value += fee_refund;

    let expected_contract_usdt_balance =
        FPDecimal::must_from_str(contract_balances_before[0].amount.as_str()) + dust_value;
    let actual_contract_balance =
        FPDecimal::must_from_str(contract_balances_after[0].amount.as_str());
    let contract_balance_diff = expected_contract_usdt_balance - actual_contract_balance;

    // here the actual difference is 0.000067 USDT, which we attribute differences between decimal precision of Rust/Go and Google Sheets
    assert!(
        human_to_dec("0.0001", Decimals::Six) - contract_balance_diff > FPDecimal::zero(),
        "contract balance has changed too much after swap"
    );
}

#[test]
fn it_returns_all_funds_if_there_is_not_enough_buffer_realistic_values() {
    let app = InjectiveTestApp::new();
    let wasm = Wasm::new(&app);
    let exchange = Exchange::new(&app);
    let bank = Bank::new(&app);

    let _signer = must_init_account_with_funds(&app, &[str_coin("1", INJ, Decimals::Eighteen)]);

    let _validator = app
        .get_first_validator_signing_account(INJ.to_string(), 1.2f64)
        .unwrap();
    let owner = must_init_account_with_funds(
        &app,
        &[
            str_coin("1", ETH, Decimals::Eighteen),
            str_coin("1", ATOM, Decimals::Six),
            str_coin("1_000", USDT, Decimals::Six),
            str_coin("10_000", INJ, Decimals::Eighteen),
        ],
    );

    let spot_market_1_id = launch_custom_spot_market(
        &exchange,
        &owner,
        ETH,
        USDT,
        dec_to_proto(FPDecimal::must_from_str("0.000000000000001")).as_str(),
        dec_to_proto(FPDecimal::must_from_str("1000000000000000")).as_str(),
    );
    let spot_market_2_id = launch_custom_spot_market(
        &exchange,
        &owner,
        ATOM,
        USDT,
        dec_to_proto(FPDecimal::must_from_str("0.001")).as_str(),
        dec_to_proto(FPDecimal::must_from_str("1000")).as_str(),
    );

    // 42 USDT is just below the amount required to buy required ATOM amount
    let contr_addr =
        init_contract_and_get_address(&wasm, &owner, &[str_coin("42", USDT, Decimals::Six)]);
    set_route_and_assert_success(
        &wasm,
        &owner,
        &contr_addr,
        ETH,
        ATOM,
        vec![
            spot_market_1_id.as_str().into(),
            spot_market_2_id.as_str().into(),
        ],
    );

    let trader1 = init_rich_account(&app);
    let trader2 = init_rich_account(&app);
    let trader3 = init_rich_account(&app);

    // ETH-USDT orders
    create_realistic_limit_order(
        &app,
        &trader1,
        &spot_market_1_id,
        OrderSide::Buy,
        "2107.2",
        "0.78",
        Decimals::Eighteen,
        Decimals::Six,
    );

    create_realistic_limit_order(
        &app,
        &trader2,
        &spot_market_1_id,
        OrderSide::Buy,
        "1978",
        "1.23",
        Decimals::Eighteen,
        Decimals::Six,
    );

    create_realistic_limit_order(
        &app,
        &trader2,
        &spot_market_1_id,
        OrderSide::Buy,
        "1966.66",
        "2.07",
        Decimals::Eighteen,
        Decimals::Six,
    );

    // ATOM-USDT orders
    create_realistic_limit_order(
        &app,
        &trader1,
        &spot_market_2_id,
        OrderSide::Sell,
        "8.89",
        "197.89",
        Decimals::Six,
        Decimals::Six,
    );

    create_realistic_limit_order(
        &app,
        &trader2,
        &spot_market_2_id,
        OrderSide::Sell,
        "8.93",
        "181.002",
        Decimals::Six,
        Decimals::Six,
    );

    create_realistic_limit_order(
        &app,
        &trader3,
        &spot_market_2_id,
        OrderSide::Sell,
        "8.99",
        "203.12",
        Decimals::Six,
        Decimals::Six,
    );

    create_realistic_limit_order(
        &app,
        &trader1,
        &spot_market_2_id,
        OrderSide::Sell,
        "9.01",
        "421.11",
        Decimals::Six,
        Decimals::Six,
    );

    app.increase_time(1);

    let eth_to_swap = "4.08";

    let swapper = must_init_account_with_funds(
        &app,
        &[
            str_coin(eth_to_swap, ETH, Decimals::Eighteen),
            str_coin("1", INJ, Decimals::Eighteen),
        ],
    );

    let query_result: RunnerResult<FPDecimal> = wasm
        .query(
            &contr_addr,
            &QueryMsg::GetExecutionQuantity {
                source_denom: ETH.to_string(),
                to_denom: ATOM.to_string(),
                from_quantity: human_to_dec(eth_to_swap, Decimals::Eighteen),
            },
        );

    assert!(query_result.is_err(), "query should fail");

    assert!(
        query_result.unwrap_err().to_string().contains("Swap amount too high"),
        "incorrect error message in query result"
    );

    let contract_balances_before = query_all_bank_balances(&bank, &contr_addr);
    assert_eq!(
        contract_balances_before.len(),
        1,
        "wrong number of denoms in contract balances"
    );

    let execute_result = wasm.execute(
        &contr_addr,
        &ExecuteMsg::Swap {
            target_denom: ATOM.to_string(),
            min_quantity: FPDecimal::from(906u128),
        },
        &[str_coin(eth_to_swap, ETH, Decimals::Eighteen)],
        &swapper,
    );

    assert!(execute_result.is_err(), "execute should fail");

    let from_balance = query_bank_balance(&bank, ETH, swapper.address().as_str());
    let to_balance = query_bank_balance(&bank, ATOM, swapper.address().as_str());

    assert_eq!(
        from_balance,
        human_to_dec(eth_to_swap, Decimals::Eighteen),
        "source balance changed after failed swap"
    );
    assert_eq!(
        to_balance,
        FPDecimal::zero(),
        "target balance changed after failed swap"
    );

    let contract_balances_after = query_all_bank_balances(&bank, contr_addr.as_str());
    assert_eq!(
        contract_balances_after.len(),
        1,
        "wrong number of denoms in contract balances"
    );
    assert_eq!(
        contract_balances_before[0].amount,
        contract_balances_after[0].amount,
        "contract balance has changed after failed swap"
    );
}<|MERGE_RESOLUTION|>--- conflicted
+++ resolved
@@ -197,17 +197,6 @@
         "swapper did not receive expected amount"
     );
 
-<<<<<<< HEAD
-=======
-    let _subacc_deps = exchange.query_subaccount_deposits(&QuerySubaccountDepositsRequest {
-        subaccount_id: "".to_string(),
-        subaccount: Some(Subaccount {
-            trader: contr_addr.to_string(),
-            subaccount_nonce: 0,
-        }),
-    });
-
->>>>>>> 27083a93
     let contract_balances_after = query_all_bank_balances(&bank, contr_addr.as_str());
     assert_eq!(
         contract_balances_after.len(),
@@ -433,17 +422,6 @@
         "swapper did not receive expected amount"
     );
 
-<<<<<<< HEAD
-=======
-    let _subacc_deps = exchange.query_subaccount_deposits(&QuerySubaccountDepositsRequest {
-        subaccount_id: "".to_string(),
-        subaccount: Some(Subaccount {
-            trader: contr_addr.to_string(),
-            subaccount_nonce: 0,
-        }),
-    });
-
->>>>>>> 27083a93
     let contract_balances_after = query_all_bank_balances(&bank, contr_addr.as_str());
     assert_eq!(
         contract_balances_after.len(),
