use injective_test_tube::{Account, Bank, Exchange, InjectiveTestApp, Module, RunnerResult, Wasm};
use std::ops::Neg;

use crate::helpers::Scaled;
use injective_math::FPDecimal;

use crate::msg::{ExecuteMsg, QueryMsg};
use crate::testing::test_utils::{
    are_fpdecimals_approximately_equal, assert_fee_is_as_expected, create_realistic_limit_order,
    dec_to_proto, human_to_dec, init_default_validator_account, init_rich_account,
    init_self_relaying_contract_and_get_address, launch_custom_spot_market,
    must_init_account_with_funds, query_all_bank_balances, query_bank_balance,
    set_route_and_assert_success, str_coin, Decimals, OrderSide, ATOM, DEFAULT_ATOMIC_MULTIPLIER,
    DEFAULT_SELF_RELAYING_FEE_PART, DEFAULT_TAKER_FEE, ETH, INJ, USDT,
};
use crate::types::{FPCoin, SwapEstimationResult};

/*
   This test suite focuses on using using realistic values both for spot markets and for orders.
   ATOM/USDT market parameters was taken from mainnet. ETH/USDT market parameters in reality
   mirror INJ/USDT spot market on mainnet (we did not want to use INJ/USDT market so that we don't
   mix balances changes coming from swap with those related to gas payment for contract execution).

   Hardcoded values used in these tests come from the second tab of this spreadsheet:
   https://docs.google.com/spreadsheets/d/1-0epjX580nDO_P2mm1tSjhvjJVppsvrO1BC4_wsBeyA/edit?usp=sharing
*/

//ok
#[test]
fn happy_path_two_hops_swap_realistic_scales_self_relaying_source_quantity() {
    let app = InjectiveTestApp::new();
    let wasm = Wasm::new(&app);
    let exchange = Exchange::new(&app);
    let bank = Bank::new(&app);

    let _signer = must_init_account_with_funds(&app, &[str_coin("1", INJ, Decimals::Eighteen)]);
    let _validator = init_default_validator_account(&app);
    let owner = must_init_account_with_funds(
        &app,
        &[
            str_coin("1", ETH, Decimals::Eighteen),
            str_coin("1", ATOM, Decimals::Six),
            str_coin("1_000_000", USDT, Decimals::Six),
            str_coin("100_000", INJ, Decimals::Eighteen),
        ],
    );

    let spot_market_1_id = launch_custom_spot_market(
        &exchange,
        &owner,
        ETH,
        USDT,
        dec_to_proto(FPDecimal::must_from_str("0.000000000000001")).as_str(),
        dec_to_proto(FPDecimal::must_from_str("1000000000000000")).as_str(),
    );
    let spot_market_2_id = launch_custom_spot_market(
        &exchange,
        &owner,
        ATOM,
        USDT,
        dec_to_proto(FPDecimal::must_from_str("0.001")).as_str(),
        dec_to_proto(FPDecimal::must_from_str("1000")).as_str(),
    );

    let contr_addr = init_self_relaying_contract_and_get_address(
        &wasm,
        &owner,
        &[str_coin("100_000", USDT, Decimals::Six)],
    );
    set_route_and_assert_success(
        &wasm,
        &owner,
        &contr_addr,
        ETH,
        ATOM,
        vec![
            spot_market_1_id.as_str().into(),
            spot_market_2_id.as_str().into(),
        ],
    );

    let trader1 = init_rich_account(&app);
    let trader2 = init_rich_account(&app);
    let trader3 = init_rich_account(&app);

    create_realistic_limit_order(
        &app,
        &trader1,
        &spot_market_1_id,
        OrderSide::Buy,
        "201_000",
        "5",
        Decimals::Eighteen,
        Decimals::Six,
    );

    create_realistic_limit_order(
        &app,
        &trader2,
        &spot_market_1_id,
        OrderSide::Buy,
        "195_000",
        "4",
        Decimals::Eighteen,
        Decimals::Six,
    );

    create_realistic_limit_order(
        &app,
        &trader2,
        &spot_market_1_id,
        OrderSide::Buy,
        "192_000",
        "3",
        Decimals::Eighteen,
        Decimals::Six,
    );

    create_realistic_limit_order(
        &app,
        &trader1,
        &spot_market_2_id,
        OrderSide::Sell,
        "800",
        "800",
        Decimals::Six,
        Decimals::Six,
    );

    create_realistic_limit_order(
        &app,
        &trader2,
        &spot_market_2_id,
        OrderSide::Sell,
        "810",
        "800",
        Decimals::Six,
        Decimals::Six,
    );

    create_realistic_limit_order(
        &app,
        &trader3,
        &spot_market_2_id,
        OrderSide::Sell,
        "820",
        "800",
        Decimals::Six,
        Decimals::Six,
    );

    create_realistic_limit_order(
        &app,
        &trader1,
        &spot_market_2_id,
        OrderSide::Sell,
        "830",
        "800",
        Decimals::Six,
        Decimals::Six,
    );

    app.increase_time(1);

    let swapper = must_init_account_with_funds(
        &app,
        &[
            str_coin("12", ETH, Decimals::Eighteen),
            str_coin("0.01", INJ, Decimals::Eighteen),
        ],
    );

    let mut query_result: SwapEstimationResult = wasm
        .query(
            &contr_addr,
            &QueryMsg::GetOutputQuantity {
                source_denom: ETH.to_string(),
                target_denom: ATOM.to_string(),
                from_quantity: human_to_dec("12", Decimals::Eighteen),
            },
        )
        .unwrap();

    // it's expected that it is slightly less than what's in the spreadsheet
    let expected_quantity = human_to_dec("2893.886", Decimals::Six);

    assert_eq!(
<<<<<<< HEAD
        query_result.result_quantity, expected_quantity,
=======
        query_result.result_quantity,
        human_to_dec("2893.886", Decimals::Six),
>>>>>>> 119fdce8
        "incorrect swap result estimate returned by query"
    );

    let mut expected_fees = vec![
        FPCoin {
            amount: human_to_dec("3541.5", Decimals::Six),
            denom: "usdt".to_string(),
        },
        FPCoin {
            amount: human_to_dec("3530.891412", Decimals::Six),
            denom: "usdt".to_string(),
        },
    ];

    assert_fee_is_as_expected(
        &mut query_result.expected_fees,
        &mut expected_fees,
        human_to_dec("0.1", Decimals::Six),
    );

    let contract_balances_before = query_all_bank_balances(&bank, &contr_addr);
    assert_eq!(
        contract_balances_before.len(),
        1,
        "wrong number of denoms in contract balances"
    );

    wasm.execute(
        &contr_addr,
        &ExecuteMsg::SwapMinOutput {
            target_denom: ATOM.to_string(),
            min_output_quantity: FPDecimal::from(2893u128),
        },
        &[str_coin("12", ETH, Decimals::Eighteen)],
        &swapper,
    )
    .unwrap();

    let from_balance = query_bank_balance(&bank, ETH, swapper.address().as_str());
    let to_balance = query_bank_balance(&bank, ATOM, swapper.address().as_str());

    assert_eq!(
        from_balance,
        FPDecimal::zero(),
        "some of the original amount wasn't swapped"
    );
    assert_eq!(
        to_balance, expected_quantity,
        "swapper did not receive expected amount"
    );

    let contract_balances_after = query_all_bank_balances(&bank, contr_addr.as_str());
    assert_eq!(
        contract_balances_after.len(),
        1,
        "wrong number of denoms in contract balances"
    );

    let contract_usdt_balance_before =
        FPDecimal::must_from_str(contract_balances_before[0].amount.as_str());
    let contract_usdt_balance_after =
        FPDecimal::must_from_str(contract_balances_after[0].amount.as_str());

    assert!(
        contract_usdt_balance_after >= contract_usdt_balance_before,
        "Contract lost some money after swap. Actual balance: {}, previous balance: {}",
        contract_usdt_balance_after,
        contract_usdt_balance_before
    );

    // contract can earn max of 2.3 USDT, when exchanging ETH worth ~$2.3M
    let max_diff = human_to_dec("2.3", Decimals::Six);

    assert!(
        are_fpdecimals_approximately_equal(
            contract_usdt_balance_after,
            contract_usdt_balance_before,
            max_diff,
        ),
        "Contract balance changed too much. Actual balance: {}, previous balance: {}. Max diff: {}",
        contract_usdt_balance_after.scaled(Decimals::Six.get_decimals().neg()),
        contract_usdt_balance_before.scaled(Decimals::Six.get_decimals().neg()),
        max_diff.scaled(Decimals::Six.get_decimals().neg())
    );
}

//ok
#[test]
fn happy_path_two_hops_swap_realistic_values_self_relaying_source_quantity() {
    let app = InjectiveTestApp::new();
    let wasm = Wasm::new(&app);
    let exchange = Exchange::new(&app);
    let bank = Bank::new(&app);

    let _signer = must_init_account_with_funds(&app, &[str_coin("1", INJ, Decimals::Eighteen)]);

    let _validator = app
        .get_first_validator_signing_account(INJ.to_string(), 1.2f64)
        .unwrap();
    let owner = must_init_account_with_funds(
        &app,
        &[
            str_coin("1", ETH, Decimals::Eighteen),
            str_coin("1", ATOM, Decimals::Six),
            str_coin("1_000", USDT, Decimals::Six),
            str_coin("10_000", INJ, Decimals::Eighteen),
        ],
    );

    let spot_market_1_id = launch_custom_spot_market(
        &exchange,
        &owner,
        ETH,
        USDT,
        dec_to_proto(FPDecimal::must_from_str("0.000000000000001")).as_str(),
        dec_to_proto(FPDecimal::must_from_str("1000000000000000")).as_str(),
    );
    let spot_market_2_id = launch_custom_spot_market(
        &exchange,
        &owner,
        ATOM,
        USDT,
        dec_to_proto(FPDecimal::must_from_str("0.001")).as_str(),
        dec_to_proto(FPDecimal::must_from_str("1000")).as_str(),
    );

    let contr_addr = init_self_relaying_contract_and_get_address(
        &wasm,
        &owner,
        &[str_coin("1_000", USDT, Decimals::Six)],
    );
    set_route_and_assert_success(
        &wasm,
        &owner,
        &contr_addr,
        ETH,
        ATOM,
        vec![
            spot_market_1_id.as_str().into(),
            spot_market_2_id.as_str().into(),
        ],
    );

    let trader1 = init_rich_account(&app);
    let trader2 = init_rich_account(&app);
    let trader3 = init_rich_account(&app);

    // ETH-USDT orders
    create_realistic_limit_order(
        &app,
        &trader1,
        &spot_market_1_id,
        OrderSide::Buy,
        "2107.2",
        "0.78",
        Decimals::Eighteen,
        Decimals::Six,
    );

    create_realistic_limit_order(
        &app,
        &trader2,
        &spot_market_1_id,
        OrderSide::Buy,
        "1978",
        "1.23",
        Decimals::Eighteen,
        Decimals::Six,
    );

    create_realistic_limit_order(
        &app,
        &trader2,
        &spot_market_1_id,
        OrderSide::Buy,
        "1966.66",
        "2.07",
        Decimals::Eighteen,
        Decimals::Six,
    );

    // ATOM-USDT orders
    create_realistic_limit_order(
        &app,
        &trader1,
        &spot_market_2_id,
        OrderSide::Sell,
        "8.89",
        "197.89",
        Decimals::Six,
        Decimals::Six,
    );

    create_realistic_limit_order(
        &app,
        &trader2,
        &spot_market_2_id,
        OrderSide::Sell,
        "8.93",
        "181.002",
        Decimals::Six,
        Decimals::Six,
    );

    create_realistic_limit_order(
        &app,
        &trader3,
        &spot_market_2_id,
        OrderSide::Sell,
        "8.99",
        "203.12",
        Decimals::Six,
        Decimals::Six,
    );

    create_realistic_limit_order(
        &app,
        &trader1,
        &spot_market_2_id,
        OrderSide::Sell,
        "9.01",
        "421.11",
        Decimals::Six,
        Decimals::Six,
    );

    app.increase_time(1);

    let eth_to_swap = "4.08";

    let swapper = must_init_account_with_funds(
        &app,
        &[
            str_coin(eth_to_swap, ETH, Decimals::Eighteen),
            str_coin("1", INJ, Decimals::Eighteen),
        ],
    );

    let mut query_result: SwapEstimationResult = wasm
        .query(
            &contr_addr,
            &QueryMsg::GetOutputQuantity {
                source_denom: ETH.to_string(),
                target_denom: ATOM.to_string(),
                from_quantity: human_to_dec(eth_to_swap, Decimals::Eighteen),
            },
        )
        .unwrap();

    // it's expected that it is slightly less than what's in the spreadsheet
    let expected_amount = human_to_dec("906.195", Decimals::Six);

    assert_eq!(
        query_result.result_quantity, expected_amount,
        "incorrect swap result estimate returned by query"
    );

    let mut expected_fees = vec![
        FPCoin {
            amount: human_to_dec("12.221313", Decimals::Six),
            denom: "usdt".to_string(),
        },
        FPCoin {
            amount: human_to_dec("12.184704", Decimals::Six),
            denom: "usdt".to_string(),
        },
    ];

    // we don't care too much about decimal fraction of the fee
    assert_fee_is_as_expected(
        &mut query_result.expected_fees,
        &mut expected_fees,
        human_to_dec("0.1", Decimals::Six),
    );

    let contract_balances_before = query_all_bank_balances(&bank, &contr_addr);
    assert_eq!(
        contract_balances_before.len(),
        1,
        "wrong number of denoms in contract balances"
    );

    wasm.execute(
        &contr_addr,
        &ExecuteMsg::SwapMinOutput {
            target_denom: ATOM.to_string(),
            min_output_quantity: FPDecimal::from(906u128),
        },
        &[str_coin(eth_to_swap, ETH, Decimals::Eighteen)],
        &swapper,
    )
    .unwrap();

    let from_balance = query_bank_balance(&bank, ETH, swapper.address().as_str());
    let to_balance = query_bank_balance(&bank, ATOM, swapper.address().as_str());

    assert_eq!(
        from_balance,
        FPDecimal::zero(),
        "some of the original amount wasn't swapped"
    );
    assert_eq!(
        to_balance, expected_amount,
        "swapper did not receive expected amount"
    );

    let contract_balances_after = query_all_bank_balances(&bank, contr_addr.as_str());
    assert_eq!(
        contract_balances_after.len(),
        1,
        "wrong number of denoms in contract balances"
    );

    let contract_usdt_balance_before =
        FPDecimal::must_from_str(contract_balances_before[0].amount.as_str());
    let contract_usdt_balance_after =
        FPDecimal::must_from_str(contract_balances_after[0].amount.as_str());

    assert!(
        contract_usdt_balance_after >= contract_usdt_balance_before,
        "Contract lost some money after swap. Actual balance: {}, previous balance: {}",
        contract_usdt_balance_after,
        contract_usdt_balance_before
    );

    // contract is allowed to earn extra 0.7 USDT from the swap of ~$8150 worth of ETH
    let max_diff = human_to_dec("0.7", Decimals::Six);

    assert!(
        are_fpdecimals_approximately_equal(
            contract_usdt_balance_after,
            contract_usdt_balance_before,
            max_diff,
        ),
        "Contract balance changed too much. Actual balance: {}, previous balance: {}. Max diff: {}",
        contract_usdt_balance_after.scaled(Decimals::Six.get_decimals().neg()),
        contract_usdt_balance_before.scaled(Decimals::Six.get_decimals().neg()),
        max_diff.scaled(Decimals::Six.get_decimals().neg())
    );
}

//ok
#[test]
fn it_doesnt_lose_buffer_if_executed_multiple_times() {
    let app = InjectiveTestApp::new();
    let wasm = Wasm::new(&app);
    let exchange = Exchange::new(&app);
    let bank = Bank::new(&app);

    let _signer = must_init_account_with_funds(&app, &[str_coin("1", INJ, Decimals::Eighteen)]);

    let _validator = app
        .get_first_validator_signing_account(INJ.to_string(), 1.2f64)
        .unwrap();

    let owner = must_init_account_with_funds(
        &app,
        &[
            str_coin("1", ETH, Decimals::Eighteen),
            str_coin("1", ATOM, Decimals::Six),
            str_coin("1_000", USDT, Decimals::Six),
            str_coin("10_000", INJ, Decimals::Eighteen),
        ],
    );

    let spot_market_1_id = launch_custom_spot_market(
        &exchange,
        &owner,
        ETH,
        USDT,
        dec_to_proto(FPDecimal::must_from_str("0.000000000000001")).as_str(),
        dec_to_proto(FPDecimal::must_from_str("1000000000000000")).as_str(),
    );
    let spot_market_2_id = launch_custom_spot_market(
        &exchange,
        &owner,
        ATOM,
        USDT,
        dec_to_proto(FPDecimal::must_from_str("0.001")).as_str(),
        dec_to_proto(FPDecimal::must_from_str("1000")).as_str(),
    );

    let contr_addr = init_self_relaying_contract_and_get_address(
        &wasm,
        &owner,
        &[str_coin("1_000", USDT, Decimals::Six)],
    );

    set_route_and_assert_success(
        &wasm,
        &owner,
        &contr_addr,
        ETH,
        ATOM,
        vec![
            spot_market_1_id.as_str().into(),
            spot_market_2_id.as_str().into(),
        ],
    );

    let trader1 = init_rich_account(&app);
    let trader2 = init_rich_account(&app);
    let trader3 = init_rich_account(&app);

    let eth_to_swap = "4.08";

    let swapper = must_init_account_with_funds(
        &app,
        &[
            str_coin(
                (FPDecimal::must_from_str(eth_to_swap) * FPDecimal::from(100u128))
                    .to_string()
                    .as_str(),
                ETH,
                Decimals::Eighteen,
            ),
            str_coin("1", INJ, Decimals::Eighteen),
        ],
    );

    let contract_balances_before = query_all_bank_balances(&bank, &contr_addr);
    assert_eq!(
        contract_balances_before.len(),
        1,
        "wrong number of denoms in contract balances"
    );

    let mut counter = 0;
    let iterations = 100;

    while counter < iterations {
        // ETH-USDT orders
        create_realistic_limit_order(
            &app,
            &trader1,
            &spot_market_1_id,
            OrderSide::Buy,
            "2107.2",
            "0.78",
            Decimals::Eighteen,
            Decimals::Six,
        );

        create_realistic_limit_order(
            &app,
            &trader2,
            &spot_market_1_id,
            OrderSide::Buy,
            "1978",
            "1.23",
            Decimals::Eighteen,
            Decimals::Six,
        );

        create_realistic_limit_order(
            &app,
            &trader2,
            &spot_market_1_id,
            OrderSide::Buy,
            "1966.66",
            "2.07",
            Decimals::Eighteen,
            Decimals::Six,
        );

        // ATOM-USDT orders
        create_realistic_limit_order(
            &app,
            &trader1,
            &spot_market_2_id,
            OrderSide::Sell,
            "8.89",
            "197.89",
            Decimals::Six,
            Decimals::Six,
        );

        create_realistic_limit_order(
            &app,
            &trader2,
            &spot_market_2_id,
            OrderSide::Sell,
            "8.93",
            "181.002",
            Decimals::Six,
            Decimals::Six,
        );

        create_realistic_limit_order(
            &app,
            &trader3,
            &spot_market_2_id,
            OrderSide::Sell,
            "8.99",
            "203.12",
            Decimals::Six,
            Decimals::Six,
        );

        create_realistic_limit_order(
            &app,
            &trader1,
            &spot_market_2_id,
            OrderSide::Sell,
            "9.01",
            "421.11",
            Decimals::Six,
            Decimals::Six,
        );

        app.increase_time(1);

        wasm.execute(
            &contr_addr,
            &ExecuteMsg::SwapMinOutput {
                target_denom: ATOM.to_string(),
                min_output_quantity: FPDecimal::from(906u128),
            },
            &[str_coin(eth_to_swap, ETH, Decimals::Eighteen)],
            &swapper,
        )
        .unwrap();

        counter += 1
    }

    let contract_balances_after = query_all_bank_balances(&bank, contr_addr.as_str());
    assert_eq!(
        contract_balances_after.len(),
        1,
        "wrong number of denoms in contract balances"
    );

    let contract_balance_usdt_after =
        FPDecimal::must_from_str(contract_balances_after[0].amount.as_str());
    let contract_balance_usdt_before =
        FPDecimal::must_from_str(contract_balances_before[0].amount.as_str());

    assert!(
        contract_balance_usdt_after >= contract_balance_usdt_before,
        "Contract lost some money after swap. Starting balance: {}, Current balance: {}",
        contract_balance_usdt_after,
        contract_balance_usdt_before
    );

    // single swap with the same values results in < 0.7 USDT earning, so we expected that 100 same swaps
    // won't change balance by more than 0.7 * 100 = 70 USDT
    let max_diff = human_to_dec("0.7", Decimals::Six) * FPDecimal::from(iterations as u128);

    assert!(are_fpdecimals_approximately_equal(
        contract_balance_usdt_after,
        contract_balance_usdt_before,
        max_diff,
    ),  "Contract balance changed too much. Starting balance: {}, Current balance: {}. Max diff: {}",
            contract_balance_usdt_before.scaled(Decimals::Six.get_decimals().neg()),
            contract_balance_usdt_after.scaled(Decimals::Six.get_decimals().neg()),
            max_diff.scaled(Decimals::Six.get_decimals().neg())
    );
}

/*
   This test shows that query overestimates the amount of USDT needed to execute the swap. It seems
   that in reality we get a better price when selling ETH than the one returned by query and can
   execute the swap with less USDT.

   It's easiest to check by commenting out the query_result assert and running the test. It will
   pass and amounts will perfectly match our assertions.
*/
#[ignore]
#[test]
fn it_correctly_calculates_required_funds_when_querying_buy_with_minimum_buffer_and_realistic_values(
) {
    let app = InjectiveTestApp::new();
    let wasm = Wasm::new(&app);
    let exchange = Exchange::new(&app);
    let bank = Bank::new(&app);

    let _signer = must_init_account_with_funds(&app, &[str_coin("1", INJ, Decimals::Eighteen)]);

    let _validator = app
        .get_first_validator_signing_account(INJ.to_string(), 1.2f64)
        .unwrap();
    let owner = must_init_account_with_funds(
        &app,
        &[
            str_coin("1", ETH, Decimals::Eighteen),
            str_coin("1", ATOM, Decimals::Six),
            str_coin("1_000", USDT, Decimals::Six),
            str_coin("10_000", INJ, Decimals::Eighteen),
        ],
    );

    let spot_market_1_id = launch_custom_spot_market(
        &exchange,
        &owner,
        ETH,
        USDT,
        dec_to_proto(FPDecimal::must_from_str("0.000000000000001")).as_str(),
        dec_to_proto(FPDecimal::must_from_str("1000000000000000")).as_str(),
    );
    let spot_market_2_id = launch_custom_spot_market(
        &exchange,
        &owner,
        ATOM,
        USDT,
        dec_to_proto(FPDecimal::must_from_str("0.001")).as_str(),
        dec_to_proto(FPDecimal::must_from_str("1000")).as_str(),
    );

    let contr_addr = init_self_relaying_contract_and_get_address(
        &wasm,
        &owner,
        &[str_coin("51", USDT, Decimals::Six)],
    );
    set_route_and_assert_success(
        &wasm,
        &owner,
        &contr_addr,
        ETH,
        ATOM,
        vec![
            spot_market_1_id.as_str().into(),
            spot_market_2_id.as_str().into(),
        ],
    );

    let trader1 = init_rich_account(&app);
    let trader2 = init_rich_account(&app);
    let trader3 = init_rich_account(&app);

    // ETH-USDT orders
    create_realistic_limit_order(
        &app,
        &trader1,
        &spot_market_1_id,
        OrderSide::Buy,
        "2107.2",
        "0.78",
        Decimals::Eighteen,
        Decimals::Six,
    );

    create_realistic_limit_order(
        &app,
        &trader2,
        &spot_market_1_id,
        OrderSide::Buy,
        "1978",
        "1.23",
        Decimals::Eighteen,
        Decimals::Six,
    );

    create_realistic_limit_order(
        &app,
        &trader2,
        &spot_market_1_id,
        OrderSide::Buy,
        "1966.66",
        "2.07",
        Decimals::Eighteen,
        Decimals::Six,
    );

    // ATOM-USDT orders
    create_realistic_limit_order(
        &app,
        &trader1,
        &spot_market_2_id,
        OrderSide::Sell,
        "8.89",
        "197.89",
        Decimals::Six,
        Decimals::Six,
    );

    create_realistic_limit_order(
        &app,
        &trader2,
        &spot_market_2_id,
        OrderSide::Sell,
        "8.93",
        "181.002",
        Decimals::Six,
        Decimals::Six,
    );

    create_realistic_limit_order(
        &app,
        &trader3,
        &spot_market_2_id,
        OrderSide::Sell,
        "8.99",
        "203.12",
        Decimals::Six,
        Decimals::Six,
    );

    create_realistic_limit_order(
        &app,
        &trader1,
        &spot_market_2_id,
        OrderSide::Sell,
        "9.01",
        "421.11",
        Decimals::Six,
        Decimals::Six,
    );

    app.increase_time(1);

    let eth_to_swap = "4.08";

    let swapper = must_init_account_with_funds(
        &app,
        &[
            str_coin(eth_to_swap, ETH, Decimals::Eighteen),
            str_coin("1", INJ, Decimals::Eighteen),
        ],
    );

    let query_result: FPDecimal = wasm
        .query(
            &contr_addr,
            &QueryMsg::GetOutputQuantity {
                source_denom: ETH.to_string(),
                target_denom: ATOM.to_string(),
                from_quantity: human_to_dec(eth_to_swap, Decimals::Eighteen),
            },
        )
        .unwrap();

    assert_eq!(
        query_result,
        human_to_dec("906.195", Decimals::Six),
        "incorrect swap result estimate returned by query"
    );

    let contract_balances_before = query_all_bank_balances(&bank, &contr_addr);
    assert_eq!(
        contract_balances_before.len(),
        1,
        "wrong number of denoms in contract balances"
    );

    wasm.execute(
        &contr_addr,
        &ExecuteMsg::SwapMinOutput {
            target_denom: ATOM.to_string(),
            min_output_quantity: FPDecimal::from(906u128),
        },
        &[str_coin(eth_to_swap, ETH, Decimals::Eighteen)],
        &swapper,
    )
    .unwrap();

    let from_balance = query_bank_balance(&bank, ETH, swapper.address().as_str());
    let to_balance = query_bank_balance(&bank, ATOM, swapper.address().as_str());
    assert_eq!(
        from_balance,
        FPDecimal::zero(),
        "some of the original amount wasn't swapped"
    );
    assert_eq!(
        to_balance,
        human_to_dec("906.195", Decimals::Six),
        "swapper did not receive expected amount"
    );

    let contract_balances_after = query_all_bank_balances(&bank, contr_addr.as_str());
    assert_eq!(
        contract_balances_after.len(),
        1,
        "wrong number of denoms in contract balances"
    );

    let atom_amount_below_min_tick_size = FPDecimal::must_from_str("0.0005463");
    let mut dust_value = atom_amount_below_min_tick_size * human_to_dec("8.89", Decimals::Six);

    let fee_refund = dust_value
        * FPDecimal::must_from_str(&format!(
            "{}",
            DEFAULT_TAKER_FEE * DEFAULT_ATOMIC_MULTIPLIER * DEFAULT_SELF_RELAYING_FEE_PART
        ));

    dust_value += fee_refund;

    let expected_contract_usdt_balance =
        FPDecimal::must_from_str(contract_balances_before[0].amount.as_str()) + dust_value;
    let actual_contract_balance =
        FPDecimal::must_from_str(contract_balances_after[0].amount.as_str());
    let contract_balance_diff = expected_contract_usdt_balance - actual_contract_balance;

    // here the actual difference is 0.000067 USDT, which we attribute differences between decimal precision of Rust/Go and Google Sheets
    assert!(
        human_to_dec("0.0001", Decimals::Six) - contract_balance_diff > FPDecimal::zero(),
        "contract balance has changed too much after swap"
    );
}

/*
   This test shows that in some edge cases we calculate required funds differently than the chain does.
   When estimating balance hold for atomic market order chain doesn't take into account whether sender is
   also fee recipient, while we do. This leads to a situation where we estimate required funds to be
   lower than what's expected by the chain, which makes the swap fail.

   In this test we skip query estimation and go straight to executing swap.
*/
#[ignore]
#[test]
fn it_correctly_calculates_required_funds_when_executing_buy_with_minimum_buffer_and_realistic_values(
) {
    let app = InjectiveTestApp::new();
    let wasm = Wasm::new(&app);
    let exchange = Exchange::new(&app);
    let bank = Bank::new(&app);

    let _signer = must_init_account_with_funds(&app, &[str_coin("1", INJ, Decimals::Eighteen)]);

    let _validator = app
        .get_first_validator_signing_account(INJ.to_string(), 1.2f64)
        .unwrap();
    let owner = must_init_account_with_funds(
        &app,
        &[
            str_coin("1", ETH, Decimals::Eighteen),
            str_coin("1", ATOM, Decimals::Six),
            str_coin("1_000", USDT, Decimals::Six),
            str_coin("10_000", INJ, Decimals::Eighteen),
        ],
    );

    let spot_market_1_id = launch_custom_spot_market(
        &exchange,
        &owner,
        ETH,
        USDT,
        dec_to_proto(FPDecimal::must_from_str("0.000000000000001")).as_str(),
        dec_to_proto(FPDecimal::must_from_str("1000000000000000")).as_str(),
    );
    let spot_market_2_id = launch_custom_spot_market(
        &exchange,
        &owner,
        ATOM,
        USDT,
        dec_to_proto(FPDecimal::must_from_str("0.001")).as_str(),
        dec_to_proto(FPDecimal::must_from_str("1000")).as_str(),
    );

    // in reality we need to add at least 49 USDT to the buffer, even if according to contract's calculations 42 USDT would be enough to execute the swap
    let contr_addr = init_self_relaying_contract_and_get_address(
        &wasm,
        &owner,
        &[str_coin("42", USDT, Decimals::Six)],
    );
    set_route_and_assert_success(
        &wasm,
        &owner,
        &contr_addr,
        ETH,
        ATOM,
        vec![
            spot_market_1_id.as_str().into(),
            spot_market_2_id.as_str().into(),
        ],
    );

    let trader1 = init_rich_account(&app);
    let trader2 = init_rich_account(&app);
    let trader3 = init_rich_account(&app);

    // ETH-USDT orders
    create_realistic_limit_order(
        &app,
        &trader1,
        &spot_market_1_id,
        OrderSide::Buy,
        "2107.2",
        "0.78",
        Decimals::Eighteen,
        Decimals::Six,
    );

    create_realistic_limit_order(
        &app,
        &trader2,
        &spot_market_1_id,
        OrderSide::Buy,
        "1978",
        "1.23",
        Decimals::Eighteen,
        Decimals::Six,
    );

    create_realistic_limit_order(
        &app,
        &trader2,
        &spot_market_1_id,
        OrderSide::Buy,
        "1966.66",
        "2.07",
        Decimals::Eighteen,
        Decimals::Six,
    );

    // ATOM-USDT orders
    create_realistic_limit_order(
        &app,
        &trader1,
        &spot_market_2_id,
        OrderSide::Sell,
        "8.89",
        "197.89",
        Decimals::Six,
        Decimals::Six,
    );

    create_realistic_limit_order(
        &app,
        &trader2,
        &spot_market_2_id,
        OrderSide::Sell,
        "8.93",
        "181.002",
        Decimals::Six,
        Decimals::Six,
    );

    create_realistic_limit_order(
        &app,
        &trader3,
        &spot_market_2_id,
        OrderSide::Sell,
        "8.99",
        "203.12",
        Decimals::Six,
        Decimals::Six,
    );

    create_realistic_limit_order(
        &app,
        &trader1,
        &spot_market_2_id,
        OrderSide::Sell,
        "9.01",
        "421.11",
        Decimals::Six,
        Decimals::Six,
    );

    app.increase_time(1);

    let eth_to_swap = "4.08";

    let swapper = must_init_account_with_funds(
        &app,
        &[
            str_coin(eth_to_swap, ETH, Decimals::Eighteen),
            str_coin("0.01", INJ, Decimals::Eighteen),
        ],
    );

    let contract_balances_before = query_all_bank_balances(&bank, &contr_addr);
    assert_eq!(
        contract_balances_before.len(),
        1,
        "wrong number of denoms in contract balances"
    );

    wasm.execute(
        &contr_addr,
        &ExecuteMsg::SwapMinOutput {
            target_denom: ATOM.to_string(),
            min_output_quantity: FPDecimal::from(906u128),
        },
        &[str_coin(eth_to_swap, ETH, Decimals::Eighteen)],
        &swapper,
    )
    .unwrap();

    let from_balance = query_bank_balance(&bank, ETH, swapper.address().as_str());
    let to_balance = query_bank_balance(&bank, ATOM, swapper.address().as_str());
    assert_eq!(
        from_balance,
        FPDecimal::zero(),
        "some of the original amount wasn't swapped"
    );
    assert_eq!(
        to_balance,
        human_to_dec("906.195", Decimals::Six),
        "swapper did not receive expected amount"
    );

    let contract_balances_after = query_all_bank_balances(&bank, contr_addr.as_str());
    assert_eq!(
        contract_balances_after.len(),
        1,
        "wrong number of denoms in contract balances"
    );

    let contract_usdt_balance_before =
        FPDecimal::must_from_str(contract_balances_before[0].amount.as_str());
    let contract_usdt_balance_after =
        FPDecimal::must_from_str(contract_balances_after[0].amount.as_str());

    assert!(
        contract_usdt_balance_after >= contract_usdt_balance_before,
        "Contract lost some money after swap. Actual balance: {}, previous balance: {}",
        contract_usdt_balance_after,
        contract_usdt_balance_before
    );

    // contract can earn max of 0.7 USDT, when exchanging ETH worth ~$8150
    let max_diff = human_to_dec("0.7", Decimals::Six);

    assert!(
        are_fpdecimals_approximately_equal(
            contract_usdt_balance_after,
            contract_usdt_balance_before,
            max_diff,
        ),
        "Contract balance changed too much. Actual balance: {}, previous balance: {}. Max diff: {}",
        contract_usdt_balance_after.scaled(Decimals::Six.get_decimals().neg()),
        contract_usdt_balance_before.scaled(Decimals::Six.get_decimals().neg()),
        max_diff.scaled(Decimals::Six.get_decimals().neg())
    );
}

//ok
#[test]
fn it_returns_all_funds_if_there_is_not_enough_buffer_realistic_values() {
    let app = InjectiveTestApp::new();
    let wasm = Wasm::new(&app);
    let exchange = Exchange::new(&app);
    let bank = Bank::new(&app);

    let _signer = must_init_account_with_funds(&app, &[str_coin("1", INJ, Decimals::Eighteen)]);

    let _validator = app
        .get_first_validator_signing_account(INJ.to_string(), 1.2f64)
        .unwrap();
    let owner = must_init_account_with_funds(
        &app,
        &[
            str_coin("1", ETH, Decimals::Eighteen),
            str_coin("1", ATOM, Decimals::Six),
            str_coin("1_000", USDT, Decimals::Six),
            str_coin("10_000", INJ, Decimals::Eighteen),
        ],
    );

    let spot_market_1_id = launch_custom_spot_market(
        &exchange,
        &owner,
        ETH,
        USDT,
        dec_to_proto(FPDecimal::must_from_str("0.000000000000001")).as_str(),
        dec_to_proto(FPDecimal::must_from_str("1000000000000000")).as_str(),
    );
    let spot_market_2_id = launch_custom_spot_market(
        &exchange,
        &owner,
        ATOM,
        USDT,
        dec_to_proto(FPDecimal::must_from_str("0.001")).as_str(),
        dec_to_proto(FPDecimal::must_from_str("1000")).as_str(),
    );

    // 41 USDT is just below the amount required to buy required ATOM amount
    let contr_addr = init_self_relaying_contract_and_get_address(
        &wasm,
        &owner,
        &[str_coin("41", USDT, Decimals::Six)],
    );
    set_route_and_assert_success(
        &wasm,
        &owner,
        &contr_addr,
        ETH,
        ATOM,
        vec![
            spot_market_1_id.as_str().into(),
            spot_market_2_id.as_str().into(),
        ],
    );

    let trader1 = init_rich_account(&app);
    let trader2 = init_rich_account(&app);
    let trader3 = init_rich_account(&app);

    // ETH-USDT orders
    create_realistic_limit_order(
        &app,
        &trader1,
        &spot_market_1_id,
        OrderSide::Buy,
        "2107.2",
        "0.78",
        Decimals::Eighteen,
        Decimals::Six,
    );

    create_realistic_limit_order(
        &app,
        &trader2,
        &spot_market_1_id,
        OrderSide::Buy,
        "1978",
        "1.23",
        Decimals::Eighteen,
        Decimals::Six,
    );

    create_realistic_limit_order(
        &app,
        &trader2,
        &spot_market_1_id,
        OrderSide::Buy,
        "1966.66",
        "2.07",
        Decimals::Eighteen,
        Decimals::Six,
    );

    // ATOM-USDT orders
    create_realistic_limit_order(
        &app,
        &trader1,
        &spot_market_2_id,
        OrderSide::Sell,
        "8.89",
        "197.89",
        Decimals::Six,
        Decimals::Six,
    );

    create_realistic_limit_order(
        &app,
        &trader2,
        &spot_market_2_id,
        OrderSide::Sell,
        "8.93",
        "181.002",
        Decimals::Six,
        Decimals::Six,
    );

    create_realistic_limit_order(
        &app,
        &trader3,
        &spot_market_2_id,
        OrderSide::Sell,
        "8.99",
        "203.12",
        Decimals::Six,
        Decimals::Six,
    );

    create_realistic_limit_order(
        &app,
        &trader1,
        &spot_market_2_id,
        OrderSide::Sell,
        "9.01",
        "421.11",
        Decimals::Six,
        Decimals::Six,
    );

    app.increase_time(1);

    let eth_to_swap = "4.08";

    let swapper = must_init_account_with_funds(
        &app,
        &[
            str_coin(eth_to_swap, ETH, Decimals::Eighteen),
            str_coin("1", INJ, Decimals::Eighteen),
        ],
    );

    let query_result: RunnerResult<FPDecimal> = wasm.query(
        &contr_addr,
        &QueryMsg::GetOutputQuantity {
            source_denom: ETH.to_string(),
            target_denom: ATOM.to_string(),
            from_quantity: human_to_dec(eth_to_swap, Decimals::Eighteen),
        },
    );

    assert!(query_result.is_err(), "query should fail");

    assert!(
        query_result
            .unwrap_err()
            .to_string()
            .contains("Swap amount too high"),
        "incorrect error message in query result"
    );

    let contract_balances_before = query_all_bank_balances(&bank, &contr_addr);
    assert_eq!(
        contract_balances_before.len(),
        1,
        "wrong number of denoms in contract balances"
    );

    let execute_result = wasm.execute(
        &contr_addr,
        &ExecuteMsg::SwapMinOutput {
            target_denom: ATOM.to_string(),
            min_output_quantity: FPDecimal::from(906u128),
        },
        &[str_coin(eth_to_swap, ETH, Decimals::Eighteen)],
        &swapper,
    );

    assert!(execute_result.is_err(), "execute should fail");

    let from_balance = query_bank_balance(&bank, ETH, swapper.address().as_str());
    let to_balance = query_bank_balance(&bank, ATOM, swapper.address().as_str());

    assert_eq!(
        from_balance,
        human_to_dec(eth_to_swap, Decimals::Eighteen),
        "source balance changed after failed swap"
    );
    assert_eq!(
        to_balance,
        FPDecimal::zero(),
        "target balance changed after failed swap"
    );

    let contract_balances_after = query_all_bank_balances(&bank, contr_addr.as_str());
    assert_eq!(
        contract_balances_after.len(),
        1,
        "wrong number of denoms in contract balances"
    );
    assert_eq!(
        contract_balances_before[0].amount, contract_balances_after[0].amount,
        "contract balance has changed after failed swap"
    );
}<|MERGE_RESOLUTION|>--- conflicted
+++ resolved
@@ -185,12 +185,7 @@
     let expected_quantity = human_to_dec("2893.886", Decimals::Six);
 
     assert_eq!(
-<<<<<<< HEAD
         query_result.result_quantity, expected_quantity,
-=======
-        query_result.result_quantity,
-        human_to_dec("2893.886", Decimals::Six),
->>>>>>> 119fdce8
         "incorrect swap result estimate returned by query"
     );
 
