--- conflicted
+++ resolved
@@ -1,40 +1,12 @@
-
-
-
-use injective_test_tube::{
-    Account, Bank, Exchange, InjectiveTestApp, Module, Wasm,
-};
-
-use injective_math::{FPDecimal};
+use injective_test_tube::{Account, Bank, Exchange, InjectiveTestApp, Module, Wasm};
+
+use injective_math::FPDecimal;
 use injective_std::types::injective::exchange::v1beta1::{
     QuerySubaccountDepositsRequest, Subaccount,
 };
 
-<<<<<<< HEAD
 use crate::msg::{ExecuteMsg, QueryMsg};
-use crate::testing::test_utils::{create_limit_order, create_realistic_limit_order, fund_account_with_some_inj, init_contract_and_get_address, init_contract_with_fee_recipient_and_get_address, launch_custom_spot_market, launch_spot_market, must_init_account_with_funds, pause_spot_market, query_all_bank_balances, query_bank_balance, set_route_and_assert_success, str_coin, Decimals, OrderSide, human_to_dec, dec_to_proto};
-=======
-use crate::msg::{ExecuteMsg};
-use crate::testing::test_utils::{
-    create_realistic_limit_order, human_to_dec,
-    init_contract_and_get_address,
-    launch_custom_spot_market, must_init_account_with_funds,
-    query_all_bank_balances, query_bank_balance, set_route_and_assert_success, str_coin, Decimals,
-    OrderSide,
-};
->>>>>>> 9e36653d
-
-const ETH: &str = "eth";
-const ATOM: &str = "atom";
-const SOL: &str = "sol";
-const USDT: &str = "usdt";
-const USDC: &str = "usdc";
-const INJ: &str = "inj";
-
-const DEFAULT_TAKER_FEE: f64 = 0.001;
-const DEFAULT_ATOMIC_MULTIPLIER: f64 = 2.5;
-const DEFAULT_SELF_RELAYING_FEE_PART: f64 = 0.6;
-const DEFAULT_RELAYER_SHARE: f64 = 1.0 - DEFAULT_SELF_RELAYING_FEE_PART;
+use crate::testing::test_utils::{create_limit_order, fund_account_with_some_inj, init_contract_and_get_address, init_contract_with_fee_recipient_and_get_address, launch_spot_market, must_init_account_with_funds, pause_spot_market, query_all_bank_balances, query_bank_balance, set_route_and_assert_success, OrderSide, ATOM, DEFAULT_ATOMIC_MULTIPLIER, DEFAULT_RELAYER_SHARE, DEFAULT_SELF_RELAYING_FEE_PART, DEFAULT_TAKER_FEE, ETH, INJ, SOL, USDC, USDT, str_coin, Decimals, launch_custom_spot_market, dec_to_proto, create_realistic_limit_order, human_to_dec};
 
 #[test]
 fn happy_path_two_hops_swap_realistic_scales() {
@@ -58,31 +30,22 @@
         ],
     );
 
-<<<<<<< HEAD
-    let spot_market_1_id =
-        launch_custom_spot_market(&exchange, &owner, ETH, USDT, dec_to_proto( FPDecimal::must_from_str("0.000000000000001")).as_str(), dec_to_proto(FPDecimal::must_from_str("1000000000000000")).as_str());
-    let spot_market_2_id =
-        launch_custom_spot_market(&exchange, &owner, ATOM, USDT, dec_to_proto(FPDecimal::must_from_str("0.001")).as_str(), dec_to_proto(FPDecimal::must_from_str("1000")).as_str());
-
-=======
-    // set the market
     let spot_market_1_id = launch_custom_spot_market(
         &exchange,
         &owner,
         ETH,
         USDT,
-        "0.000000000000001000",
-        "1000000000000000",
+        dec_to_proto(FPDecimal::must_from_str("0.000000000000001")).as_str(),
+        dec_to_proto(FPDecimal::must_from_str("1000000000000000")).as_str(),
     );
     let spot_market_2_id = launch_custom_spot_market(
         &exchange,
         &owner,
         ATOM,
         USDT,
-        "0.001000000000000000",
-        "1000.000000000000000000",
-    );
->>>>>>> 9e36653d
+        dec_to_proto(FPDecimal::must_from_str("0.001")).as_str(),
+        dec_to_proto(FPDecimal::must_from_str("1000")).as_str(),
+    );
 
     let contr_addr =
         init_contract_and_get_address(&wasm, &owner, &[str_coin("100_000", USDT, &Decimals::Six)]);
@@ -273,7 +236,7 @@
     });
     println!("subacc deps: {:?}", subacc_deps);
     let contract_balances_after = query_all_bank_balances(&bank, contr_addr.as_str());
-    println!("contract balances after: {:?}", contract_balances_after)  ;
+    println!("contract balances after: {:?}", contract_balances_after);
     assert_eq!(
         contract_balances_after.len(),
         1,
@@ -282,14 +245,18 @@
 
     let atom_amount_below_min_tick_size = FPDecimal::must_from_str("0.000685");
     let mut dust_value = atom_amount_below_min_tick_size * human_to_dec("830", &Decimals::Six);
-    let fee_refund = dust_value * FPDecimal::must_from_str(&format!(
-        "{}",
-        DEFAULT_TAKER_FEE * DEFAULT_ATOMIC_MULTIPLIER * DEFAULT_SELF_RELAYING_FEE_PART));
+    let fee_refund = dust_value
+        * FPDecimal::must_from_str(&format!(
+            "{}",
+            DEFAULT_TAKER_FEE * DEFAULT_ATOMIC_MULTIPLIER * DEFAULT_SELF_RELAYING_FEE_PART
+        ));
 
     dust_value += fee_refund;
 
-    let expected_contract_usdt_balance = FPDecimal::must_from_str(contract_balances_before[0].amount.as_str()) + dust_value;
-    let actual_contract_balance = FPDecimal::must_from_str(contract_balances_after[0].amount.as_str());
+    let expected_contract_usdt_balance =
+        FPDecimal::must_from_str(contract_balances_before[0].amount.as_str()) + dust_value;
+    let actual_contract_balance =
+        FPDecimal::must_from_str(contract_balances_after[0].amount.as_str());
     let contract_balance_diff = expected_contract_usdt_balance.abs_diff(&actual_contract_balance);
 
     assert!(
@@ -320,11 +287,22 @@
         ],
     );
 
-    let spot_market_1_id =
-        launch_custom_spot_market(&exchange, &owner, ETH, USDT, dec_to_proto( FPDecimal::must_from_str("0.000000000000001")).as_str(), dec_to_proto(FPDecimal::must_from_str("1000000000000000")).as_str());
-    let spot_market_2_id =
-        launch_custom_spot_market(&exchange, &owner, ATOM, USDT, dec_to_proto(FPDecimal::must_from_str("0.001")).as_str(), dec_to_proto(FPDecimal::must_from_str("1000")).as_str());
-
+    let spot_market_1_id = launch_custom_spot_market(
+        &exchange,
+        &owner,
+        ETH,
+        USDT,
+        dec_to_proto(FPDecimal::must_from_str("0.000000000000001")).as_str(),
+        dec_to_proto(FPDecimal::must_from_str("1000000000000000")).as_str(),
+    );
+    let spot_market_2_id = launch_custom_spot_market(
+        &exchange,
+        &owner,
+        ATOM,
+        USDT,
+        dec_to_proto(FPDecimal::must_from_str("0.001")).as_str(),
+        dec_to_proto(FPDecimal::must_from_str("1000")).as_str(),
+    );
 
     let contr_addr =
         init_contract_and_get_address(&wasm, &owner, &[str_coin("100", USDT, &Decimals::Six)]);
@@ -494,7 +472,8 @@
         },
         &[str_coin(eth_to_swap, ETH, &Decimals::Eighteen)],
         &swapper,
-    ).unwrap();
+    )
+    .unwrap();
 
     let from_balance = query_bank_balance(&bank, ETH, swapper.address().as_str());
     let to_balance = query_bank_balance(&bank, ATOM, swapper.address().as_str());
@@ -509,7 +488,13 @@
         "swapper did not receive expected amount"
     );
 
-    let subacc_deps = exchange.query_subaccount_deposits(&QuerySubaccountDepositsRequest{ subaccount_id: "".to_string(), subaccount: Some(Subaccount { trader: contr_addr.to_string(), subaccount_nonce: 0 }) });
+    let subacc_deps = exchange.query_subaccount_deposits(&QuerySubaccountDepositsRequest {
+        subaccount_id: "".to_string(),
+        subaccount: Some(Subaccount {
+            trader: contr_addr.to_string(),
+            subaccount_nonce: 0,
+        }),
+    });
     println!("subacc deps: {:?}", subacc_deps);
     let contract_balances_after = query_all_bank_balances(&bank, contr_addr.as_str());
 
@@ -522,14 +507,18 @@
     let atom_amount_below_min_tick_size = FPDecimal::must_from_str("0.0005463");
     let mut dust_value = atom_amount_below_min_tick_size * human_to_dec("8.89", &Decimals::Six);
 
-    let fee_refund = dust_value * FPDecimal::must_from_str(&format!(
-        "{}",
-        DEFAULT_TAKER_FEE * DEFAULT_ATOMIC_MULTIPLIER * DEFAULT_SELF_RELAYING_FEE_PART));
+    let fee_refund = dust_value
+        * FPDecimal::must_from_str(&format!(
+            "{}",
+            DEFAULT_TAKER_FEE * DEFAULT_ATOMIC_MULTIPLIER * DEFAULT_SELF_RELAYING_FEE_PART
+        ));
 
     dust_value += fee_refund;
 
-    let expected_contract_usdt_balance = FPDecimal::must_from_str(contract_balances_before[0].amount.as_str()) + dust_value;
-    let actual_contract_balance = FPDecimal::must_from_str(contract_balances_after[0].amount.as_str());
+    let expected_contract_usdt_balance =
+        FPDecimal::must_from_str(contract_balances_before[0].amount.as_str()) + dust_value;
+    let actual_contract_balance =
+        FPDecimal::must_from_str(contract_balances_after[0].amount.as_str());
     let contract_balance_diff = expected_contract_usdt_balance - actual_contract_balance;
 
     // here the actual difference is 0.000067 USDT, which we attribute differences between decimal precision of Rust/Go and Google Sheets
