use std::str::FromStr;

use cosmwasm_std::testing::{mock_env, mock_info};
use cosmwasm_std::{coin, Addr};

use crate::admin::set_route;
use crate::contract::instantiate;
use injective_cosmwasm::{OwnedDepsExt, TEST_MARKET_ID_1, TEST_MARKET_ID_2};
use injective_math::FPDecimal;

use crate::msg::{FeeRecipient, InstantiateMsg};
use crate::queries::{estimate_swap_result, SwapQuantity};
use crate::state::get_all_swap_routes;
use crate::testing::test_utils::{
    are_fpdecimals_approximately_equal, human_to_dec, mock_deps_eth_inj,
    mock_realistic_deps_eth_inj, Decimals, MultiplierQueryBehavior, TEST_USER_ADDR,
};
use crate::types::{FPCoin, SwapRoute};

/**
    Spreadsheet URL: https://docs.google.com/spreadsheets/d/1-0epjX580nDO_P2mm1tSjhvjJVppsvrO1BC4_wsBeyA/edit?usp=sharing
**/

//ok
#[test]
fn test_calculate_swap_price_external_fee_recipient_from_source_quantity() {
    let mut deps = mock_deps_eth_inj(MultiplierQueryBehavior::Success);
    let admin = &Addr::unchecked(TEST_USER_ADDR);

    instantiate(
        deps.as_mut_deps(),
        mock_env(),
        mock_info(admin.as_ref(), &[coin(1_000u128, "usdt")]),
        InstantiateMsg {
            fee_recipient: FeeRecipient::Address(admin.to_owned()),
            admin: admin.to_owned(),
        },
    )
    .unwrap();
    set_route(
        deps.as_mut_deps(),
        &Addr::unchecked(TEST_USER_ADDR),
        "eth".to_string(),
        "inj".to_string(),
        vec![TEST_MARKET_ID_1.into(), TEST_MARKET_ID_2.into()],
    )
    .unwrap();

    let actual_swap_result = estimate_swap_result(
        deps.as_ref(),
        &mock_env(),
        "eth".to_string(),
        "inj".to_string(),
        SwapQuantity::InputQuantity(FPDecimal::from_str("12").unwrap()),
    )
    .unwrap();

    // in spreadsheet we expect 2888.224, but contract rounds average price up to be sure it doesn't deplete buffer
    assert_eq!(
        actual_swap_result.result_quantity,
        FPDecimal::must_from_str("2888.221"),
        "Wrong amount of swap execution estimate received when using source quantity"
    );

    assert_eq!(
        actual_swap_result.expected_fees.len(),
        2,
        "Wrong number of fee entries received when using source quantity"
    );

    // values from the spreadsheet
    let expected_fee_1 = FPCoin {
        amount: FPDecimal::must_from_str("5902.5"),
        denom: "usdt".to_string(),
    };

    // values from the spreadsheet
    let expected_fee_2 = FPCoin {
        amount: FPDecimal::must_from_str("5873.061097"),
        denom: "usdt".to_string(),
    };

    let max_diff = human_to_dec("0.00001", Decimals::Six);

    assert!(are_fpdecimals_approximately_equal(
        expected_fee_1.amount,
        actual_swap_result.expected_fees[0].amount,
        max_diff,
    ),  "Wrong amount of first trx fee received when using source quantity. Expected: {}, Actual: {}",
        expected_fee_1.amount,
        actual_swap_result.expected_fees[0].amount
    );

    assert!(are_fpdecimals_approximately_equal(
        expected_fee_2.amount,
        actual_swap_result.expected_fees[1].amount,
        max_diff,
    ),  "Wrong amount of second trx fee received when using source quantity. Expected: {}, Actual: {}",
            expected_fee_2.amount,
            actual_swap_result.expected_fees[1].amount
    );
}

//ok
#[test]
fn test_calculate_swap_price_external_fee_recipient_from_target_quantity() {
    let mut deps = mock_deps_eth_inj(MultiplierQueryBehavior::Success);
    let admin = &Addr::unchecked(TEST_USER_ADDR);

    instantiate(
        deps.as_mut_deps(),
        mock_env(),
        mock_info(admin.as_ref(), &[coin(1_000u128, "usdt")]),
        InstantiateMsg {
            fee_recipient: FeeRecipient::Address(admin.to_owned()),
            admin: admin.to_owned(),
        },
    )
    .unwrap();
    set_route(
        deps.as_mut_deps(),
        &Addr::unchecked(TEST_USER_ADDR),
        "eth".to_string(),
        "inj".to_string(),
        vec![TEST_MARKET_ID_1.into(), TEST_MARKET_ID_2.into()],
    )
    .unwrap();

    let actual_swap_result = estimate_swap_result(
        deps.as_ref(),
        &mock_env(),
        "eth".to_string(),
        "inj".to_string(),
<<<<<<< HEAD
        SwapQuantity::OutputQuantity(FPDecimal::from_str("2888.221").unwrap()),
=======
        SwapQuantity::OutputQuantity(FPDecimal::from_str("2879.74").unwrap()),
>>>>>>> 119fdce8
    )
    .unwrap();

    assert_eq!(
        actual_swap_result.result_quantity,
        FPDecimal::must_from_str("12"),
        "Wrong amount of swap execution estimate received when using target quantity"
    ); // value rounded to min tick

    assert_eq!(
        actual_swap_result.expected_fees.len(),
        2,
        "Wrong number of fee entries received when using target quantity"
    );

    // values from the spreadsheet
    let expected_fee_1 = FPCoin {
        amount: FPDecimal::must_from_str("5873.061097"),
        denom: "usdt".to_string(),
    };

    // values from the spreadsheet
    let expected_fee_2 = FPCoin {
        amount: FPDecimal::must_from_str("5902.5"),
        denom: "usdt".to_string(),
    };

    let max_diff = human_to_dec("0.00001", Decimals::Six);

    assert!(are_fpdecimals_approximately_equal(
        expected_fee_1.amount,
        actual_swap_result.expected_fees[0].amount,
        max_diff,
    ),  "Wrong amount of first trx fee received when using source quantity. Expected: {}, Actual: {}",
            expected_fee_1.amount,
            actual_swap_result.expected_fees[0].amount
    );

    assert!(are_fpdecimals_approximately_equal(
        expected_fee_2.amount,
        actual_swap_result.expected_fees[1].amount,
        max_diff,
    ),  "Wrong amount of second trx fee received when using source quantity. Expected: {}, Actual: {}",
            expected_fee_2.amount,
            actual_swap_result.expected_fees[1].amount
    );
}

//ok
#[test]
fn test_calculate_swap_price_self_fee_recipient_from_source_quantity() {
    let mut deps = mock_deps_eth_inj(MultiplierQueryBehavior::Success);
    let admin = &Addr::unchecked(TEST_USER_ADDR);

    instantiate(
        deps.as_mut_deps(),
        mock_env(),
        mock_info(admin.as_ref(), &[coin(1_000u128, "usdt")]),
        InstantiateMsg {
            fee_recipient: FeeRecipient::SwapContract,
            admin: admin.to_owned(),
        },
    )
    .unwrap();

    set_route(
        deps.as_mut_deps(),
        &Addr::unchecked(TEST_USER_ADDR),
        "eth".to_string(),
        "inj".to_string(),
        vec![TEST_MARKET_ID_1.into(), TEST_MARKET_ID_2.into()],
    )
    .unwrap();

    let actual_swap_result = estimate_swap_result(
        deps.as_ref(),
        &mock_env(),
        "eth".to_string(),
        "inj".to_string(),
        SwapQuantity::InputQuantity(FPDecimal::from_str("12").unwrap()),
    )
    .unwrap();

    assert_eq!(
        actual_swap_result.result_quantity,
        FPDecimal::must_from_str("2893.886"),
        "Wrong amount of swap execution estimate received"
    ); // value rounded to min tick

    assert_eq!(
        actual_swap_result.expected_fees.len(),
        2,
        "Wrong number of fee entries received"
    );

    // values from the spreadsheet
    let expected_fee_1 = FPCoin {
        amount: FPDecimal::must_from_str("3541.5"),
        denom: "usdt".to_string(),
    };

    // values from the spreadsheet
    let expected_fee_2 = FPCoin {
        amount: FPDecimal::must_from_str("3530.891412"),
        denom: "usdt".to_string(),
    };

    let max_diff = human_to_dec("0.00001", Decimals::Six);

    assert!(are_fpdecimals_approximately_equal(
        expected_fee_1.amount,
        actual_swap_result.expected_fees[0].amount,
        max_diff,
    ),  "Wrong amount of first trx fee received when using source quantity. Expected: {}, Actual: {}",
            expected_fee_1.amount,
            actual_swap_result.expected_fees[0].amount
    );

    assert!(are_fpdecimals_approximately_equal(
        expected_fee_2.amount,
        actual_swap_result.expected_fees[1].amount,
        max_diff,
    ),  "Wrong amount of second trx fee received when using source quantity. Expected: {}, Actual: {}",
            expected_fee_2.amount,
            actual_swap_result.expected_fees[1].amount
    );
}

//ok
#[test]
fn test_calculate_swap_price_self_fee_recipient_from_target_quantity() {
    let mut deps = mock_deps_eth_inj(MultiplierQueryBehavior::Success);
    let admin = &Addr::unchecked(TEST_USER_ADDR);

    instantiate(
        deps.as_mut_deps(),
        mock_env(),
        mock_info(admin.as_ref(), &[coin(1_000u128, "usdt")]),
        InstantiateMsg {
            fee_recipient: FeeRecipient::SwapContract,
            admin: admin.to_owned(),
        },
    )
    .unwrap();

    set_route(
        deps.as_mut_deps(),
        &Addr::unchecked(TEST_USER_ADDR),
        "eth".to_string(),
        "inj".to_string(),
        vec![TEST_MARKET_ID_1.into(), TEST_MARKET_ID_2.into()],
    )
    .unwrap();

    let actual_swap_result = estimate_swap_result(
        deps.as_ref(),
        &mock_env(),
        "eth".to_string(),
        "inj".to_string(),
        SwapQuantity::OutputQuantity(FPDecimal::from_str("2893.886").unwrap()),
    )
    .unwrap();

    assert_eq!(
        actual_swap_result.result_quantity,
        FPDecimal::must_from_str("12"),
        "Wrong amount of swap execution estimate received when using target quantity"
    ); // value rounded to min tick

    assert_eq!(
        actual_swap_result.expected_fees.len(),
        2,
        "Wrong number of fee entries received when using target quantity"
    );

    // values from the spreadsheet
    let expected_fee_1 = FPCoin {
        amount: FPDecimal::must_from_str("3530.891412"),
        denom: "usdt".to_string(),
    };

    // values from the spreadsheet
    let expected_fee_2 = FPCoin {
        amount: FPDecimal::must_from_str("3541.5"),
        denom: "usdt".to_string(),
    };

    let max_diff = human_to_dec("0.00001", Decimals::Six);

    assert!(are_fpdecimals_approximately_equal(
        expected_fee_1.amount,
        actual_swap_result.expected_fees[0].amount,
        max_diff,
    ),  "Wrong amount of first trx fee received when using source quantity. Expected: {}, Actual: {}",
            expected_fee_1.amount,
            actual_swap_result.expected_fees[0].amount
    );

    assert!(are_fpdecimals_approximately_equal(
        expected_fee_2.amount,
        actual_swap_result.expected_fees[1].amount,
        max_diff,
    ),  "Wrong amount of second trx fee received when using source quantity. Expected: {}, Actual: {}",
            expected_fee_2.amount,
            actual_swap_result.expected_fees[1].amount
    );
}

//nok, too high value returned, when selling ETH for USDT
// these values were not taken from spreadsheet, we just assume that both direction of estimate
// should be symmetrical (output quantity should be the inverse of input quantity)
#[test]
fn test_calculate_estimate_when_selling_both_quantity_directions_simple() {
    let mut deps = mock_realistic_deps_eth_inj(MultiplierQueryBehavior::Success);
    let admin = &Addr::unchecked(TEST_USER_ADDR);

    instantiate(
        deps.as_mut_deps(),
        mock_env(),
        mock_info(admin.as_ref(), &[coin(1_000u128, "usdt")]),
        InstantiateMsg {
            fee_recipient: FeeRecipient::Address(admin.to_owned()),
            admin: admin.to_owned(),
        },
    )
    .unwrap();
    set_route(
        deps.as_mut_deps(),
        &Addr::unchecked(TEST_USER_ADDR),
        "eth".to_string(),
        "usdt".to_string(),
        vec![TEST_MARKET_ID_1.into()],
    )
    .unwrap();

    let eth_input_amount = human_to_dec("4.08", Decimals::Eighteen);

    let input_swap_estimate = estimate_swap_result(
        deps.as_ref(),
        &mock_env(),
        "eth".to_string(),
        "usdt".to_string(),
        SwapQuantity::InputQuantity(eth_input_amount),
    )
    .unwrap();

    // TODO slightly higher value than in the spreadsheet: 0.76 vs 0.17; that makes no sense, user is getting more, not less
    let expected_usdt_result_quantity = human_to_dec("8127.7650216", Decimals::Six);

    assert_eq!(
        input_swap_estimate.result_quantity, expected_usdt_result_quantity,
        "Wrong amount of swap execution estimate received when using source quantity"
    );

    assert_eq!(
        input_swap_estimate.expected_fees.len(),
        1,
        "Wrong number of fee entries received when using source quantity"
    );

    let expected_usdt_fee_amount = human_to_dec("20.3688555", Decimals::Six);

    let expected_fee = FPCoin {
        amount: expected_usdt_fee_amount,
        denom: "usdt".to_string(),
    };

    let max_diff = human_to_dec("0.1", Decimals::Eighteen);

    assert!(
        are_fpdecimals_approximately_equal(
            expected_fee.amount,
            input_swap_estimate.expected_fees[0].amount,
            max_diff,
        ),
        "Wrong amount of trx fee received when using source quantity. Expected: {}, Actual: {}",
        expected_fee.amount,
        input_swap_estimate.expected_fees[0].amount
    );

    let output_swap_estimate = estimate_swap_result(
        deps.as_ref(),
        &mock_env(),
        "eth".to_string(),
        "usdt".to_string(),
        SwapQuantity::OutputQuantity(expected_usdt_result_quantity),
    )
    .unwrap();

    // that value should be a big higher, as we are underestimating how much user would get
    // to be on the safe side, so that ETH amount required should be a bit higher than when
    // estimating from source quantity
    assert!(
        output_swap_estimate.result_quantity > eth_input_amount,
        "Swap execution estimate when using target quantity wasn't higher than when using source quantity"
    );

    assert!(
        are_fpdecimals_approximately_equal(
            output_swap_estimate.result_quantity,
            eth_input_amount,
            max_diff
        ),
        "Wrong amount of swap execution estimate received when using target quantity"
    );

    assert_eq!(
        output_swap_estimate.expected_fees.len(),
        1,
        "Wrong number of fee entries received when using target quantity"
    );

    let max_diff = human_to_dec("0.1", Decimals::Six);

    assert!(
        are_fpdecimals_approximately_equal(
            expected_fee.amount,
            input_swap_estimate.expected_fees[0].amount,
            max_diff,
        ),
        "Wrong amount of trx fee received when using source quantity. Expected: {}, Actual: {}",
        expected_fee.amount,
        input_swap_estimate.expected_fees[0].amount
    );
}

// these values were not taken from spreadsheet, we just assume that both direction of estimate
// should be symmetrical (output quantity should be the inverse of input quantity)
#[test]
fn test_calculate_estimate_when_buying_both_quantity_directions_simple() {
    let mut deps = mock_realistic_deps_eth_inj(MultiplierQueryBehavior::Success);
    let admin = &Addr::unchecked(TEST_USER_ADDR);

    instantiate(
        deps.as_mut_deps(),
        mock_env(),
        mock_info(admin.as_ref(), &[coin(1_000u128, "usdt")]),
        InstantiateMsg {
            fee_recipient: FeeRecipient::Address(admin.to_owned()),
            admin: admin.to_owned(),
        },
    )
    .unwrap();
    set_route(
        deps.as_mut_deps(),
        &Addr::unchecked(TEST_USER_ADDR),
        "eth".to_string(),
        "usdt".to_string(),
        vec![TEST_MARKET_ID_1.into()],
    )
    .unwrap();

    let usdt_input_amount = human_to_dec("8000", Decimals::Six);

    let input_swap_estimate = estimate_swap_result(
        deps.as_ref(),
        &mock_env(),
        "usdt".to_string(),
        "eth".to_string(),
        SwapQuantity::InputQuantity(usdt_input_amount),
    )
    .unwrap();

    // TODO too high? before change it was 3.988
    let expected_eth_result_quantity = human_to_dec("3.994", Decimals::Eighteen);

    assert_eq!(
        input_swap_estimate.result_quantity, expected_eth_result_quantity,
        "Wrong amount of swap execution estimate received when using source quantity"
    ); // value rounded to min tick

    assert_eq!(
        input_swap_estimate.expected_fees.len(),
        1,
        "Wrong number of fee entries received when using source quantity"
    );

    let expected_usdt_fee_amount = human_to_dec("19.950124", Decimals::Six);

    let expected_fee = FPCoin {
        amount: expected_usdt_fee_amount,
        denom: "usdt".to_string(),
    };

    let max_diff = human_to_dec("0.00001", Decimals::Six);

    assert!(
        are_fpdecimals_approximately_equal(
            expected_fee.amount,
            input_swap_estimate.expected_fees[0].amount,
            max_diff,
        ),
        "Wrong amount of trx fee received when using source quantity. Expected: {}, Actual: {}",
        expected_fee.amount,
        input_swap_estimate.expected_fees[0].amount
    );

    let output_swap_estimate = estimate_swap_result(
        deps.as_ref(),
        &mock_env(),
        "usdt".to_string(),
        "eth".to_string(),
        SwapQuantity::OutputQuantity(expected_eth_result_quantity),
    )
    .unwrap();

    // that value should be a big higher, as we are underestimating how much user would get
    // to be on the safe side, so that USDT amount required should be a bit higher than when
    // estimating from source quantity
    assert!(
        output_swap_estimate.result_quantity > usdt_input_amount,
        "Swap execution estimate when using target quantity wasn't higher than when using source quantity"
    );

    assert!(
        are_fpdecimals_approximately_equal(
            output_swap_estimate.result_quantity,
            usdt_input_amount,
            max_diff
        ),
        "Wrong amount of swap execution estimate received when using target quantity"
    );

    assert!(
        are_fpdecimals_approximately_equal(
            expected_fee.amount,
            input_swap_estimate.expected_fees[0].amount,
            max_diff,
        ),
        "Wrong amount of trx fee received when using source quantity. Expected: {}, Actual: {}",
        expected_fee.amount,
        input_swap_estimate.expected_fees[0].amount
    );
}

#[test]
fn get_all_queries_returns_empty_array_if_no_routes_are_set() {
    let mut deps = mock_deps_eth_inj(MultiplierQueryBehavior::Success);
    let admin = &Addr::unchecked(TEST_USER_ADDR);

    instantiate(
        deps.as_mut_deps(),
        mock_env(),
        mock_info(admin.as_ref(), &[coin(1_000u128, "usdt")]),
        InstantiateMsg {
            fee_recipient: FeeRecipient::SwapContract,
            admin: admin.to_owned(),
        },
    )
    .unwrap();

    let all_routes_result = get_all_swap_routes(deps.as_ref().storage);

    assert!(all_routes_result.is_ok(), "Error getting all routes");
    assert!(
        all_routes_result.unwrap().is_empty(),
        "Routes should be empty"
    );
}

#[test]
fn get_all_queries_returns_expected_array_if_routes_are_set() {
    let mut deps = mock_deps_eth_inj(MultiplierQueryBehavior::Success);
    let admin = &Addr::unchecked(TEST_USER_ADDR);

    instantiate(
        deps.as_mut_deps(),
        mock_env(),
        mock_info(admin.as_ref(), &[coin(1_000u128, "usdt")]),
        InstantiateMsg {
            fee_recipient: FeeRecipient::SwapContract,
            admin: admin.to_owned(),
        },
    )
    .unwrap();

    set_route(
        deps.as_mut_deps(),
        &Addr::unchecked(TEST_USER_ADDR),
        "eth".to_string(),
        "inj".to_string(),
        vec![TEST_MARKET_ID_1.into(), TEST_MARKET_ID_2.into()],
    )
    .unwrap();

    set_route(
        deps.as_mut_deps(),
        &Addr::unchecked(TEST_USER_ADDR),
        "eth".to_string(),
        "usdt".to_string(),
        vec![TEST_MARKET_ID_1.into()],
    )
    .unwrap();

    set_route(
        deps.as_mut_deps(),
        &Addr::unchecked(TEST_USER_ADDR),
        "usdt".to_string(),
        "inj".to_string(),
        vec![TEST_MARKET_ID_2.into()],
    )
    .unwrap();

    let all_routes_result = get_all_swap_routes(deps.as_ref().storage);
    assert!(all_routes_result.is_ok(), "Error getting all routes");

    let eth_inj_route = SwapRoute {
        source_denom: "eth".to_string(),
        target_denom: "inj".to_string(),
        steps: vec![TEST_MARKET_ID_1.into(), TEST_MARKET_ID_2.into()],
    };

    let eth_usdt_route = SwapRoute {
        source_denom: "eth".to_string(),
        target_denom: "usdt".to_string(),
        steps: vec![TEST_MARKET_ID_1.into()],
    };

    let usdt_inj_route = SwapRoute {
        source_denom: "usdt".to_string(),
        target_denom: "inj".to_string(),
        steps: vec![TEST_MARKET_ID_2.into()],
    };

    let all_routes = all_routes_result.unwrap();
    assert_eq!(
        all_routes,
        vec![eth_inj_route, eth_usdt_route, usdt_inj_route],
        "Incorrect routes returned"
    );
}<|MERGE_RESOLUTION|>--- conflicted
+++ resolved
@@ -1,3 +1,4 @@
+use std::ops::Neg;
 use std::str::FromStr;
 
 use cosmwasm_std::testing::{mock_env, mock_info};
@@ -7,6 +8,7 @@
 use crate::contract::instantiate;
 use injective_cosmwasm::{OwnedDepsExt, TEST_MARKET_ID_1, TEST_MARKET_ID_2};
 use injective_math::FPDecimal;
+use crate::helpers::Scaled;
 
 use crate::msg::{FeeRecipient, InstantiateMsg};
 use crate::queries::{estimate_swap_result, SwapQuantity};
@@ -131,11 +133,7 @@
         &mock_env(),
         "eth".to_string(),
         "inj".to_string(),
-<<<<<<< HEAD
         SwapQuantity::OutputQuantity(FPDecimal::from_str("2888.221").unwrap()),
-=======
-        SwapQuantity::OutputQuantity(FPDecimal::from_str("2879.74").unwrap()),
->>>>>>> 119fdce8
     )
     .unwrap();
 
@@ -382,8 +380,8 @@
     )
     .unwrap();
 
-    // TODO slightly higher value than in the spreadsheet: 0.76 vs 0.17; that makes no sense, user is getting more, not less
-    let expected_usdt_result_quantity = human_to_dec("8127.7650216", Decimals::Six);
+    // TODO slightly higher value than in the spreadsheet: 0.73 vs 0.17; that makes no sense, user is getting more, not less
+    let expected_usdt_result_quantity = human_to_dec("8127.7324632", Decimals::Six);
 
     assert_eq!(
         input_swap_estimate.result_quantity, expected_usdt_result_quantity,
@@ -430,7 +428,9 @@
     // estimating from source quantity
     assert!(
         output_swap_estimate.result_quantity > eth_input_amount,
-        "Swap execution estimate when using target quantity wasn't higher than when using source quantity"
+        "Swap execution estimate when using target quantity wasn't higher than when using source quantity. Target amount: {} ETH, source amount: {} ETH",
+        output_swap_estimate.result_quantity.scaled(Decimals::Eighteen.get_decimals().neg()),
+        eth_input_amount.scaled(Decimals::Eighteen.get_decimals().neg())
     );
 
     assert!(
@@ -547,7 +547,9 @@
     // estimating from source quantity
     assert!(
         output_swap_estimate.result_quantity > usdt_input_amount,
-        "Swap execution estimate when using target quantity wasn't higher than when using source quantity"
+        "Swap execution estimate when using target quantity wasn't higher than when using source quantity. Target amount: {} USDT, source amount: {} USDT",
+        output_swap_estimate.result_quantity.scaled(Decimals::Six.get_decimals().neg()),
+        usdt_input_amount.scaled(Decimals::Six.get_decimals().neg())
     );
 
     assert!(
