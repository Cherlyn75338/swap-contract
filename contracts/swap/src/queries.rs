--- conflicted
+++ resolved
@@ -255,32 +255,9 @@
         get_average_price_from_orders(&top_orders, market.min_price_tick_size, true);
     let worst_price = get_worst_price_from_orders(&top_orders);
 
-<<<<<<< HEAD
-    println!("---------------------------------");
-    println!("---------------------------------");
-    println!("BUY");
-    println!("is_estimating_from_source: {}", is_estimating_from_source);
-    println!("is_rounding_up: {}", is_estimating_from_source);
-    println!(
-        "top_orders: {}",
-        top_orders
-            .iter()
-            .map(|o| format!("p: {}, q: {}", o.p, o.q))
-            .collect::<Vec<String>>()
-            .join(", ")
-    );
-    println!("amount_coin.amount: {}", amount_coin.amount);
-    println!("average_price: {}", average_price);
-    println!("expected_quantity: {}", expected_quantity);
-    println!("result_quantity: {}", result_quantity);
-    println!("fee_estimate: {}", fee_estimate);
-    println!("---------------------------------");
-    println!("---------------------------------");
-=======
     let expected_exchange_quote_quantity = target_base_output_quantity * average_price;
     let fee_estimate = expected_exchange_quote_quantity * fee_percent;
     let required_input_quote_quantity = expected_exchange_quote_quantity + fee_estimate;
->>>>>>> 119fdce8
 
     // check if user funds + contract funds are enough to create order
     let required_funds =
@@ -385,32 +362,9 @@
         get_average_price_from_orders(&top_orders, market.min_price_tick_size, false);
     let worst_price = get_worst_price_from_orders(&top_orders);
 
-<<<<<<< HEAD
-    println!("---------------------------------");
-    println!("---------------------------------");
-    println!("SELL");
-    println!("is_estimating_from_source: true");
-    println!("is_rounding_up: false");
-    println!(
-        "top_orders: {}",
-        top_orders
-            .iter()
-            .map(|o| format!("p: {}, q: {}", o.p, o.q))
-            .collect::<Vec<String>>()
-            .join(", ")
-    );
-    println!("amount_coin.amount: {}", amount_coin.amount);
-    println!("average_price: {}", average_price);
-    println!("expected_exchange_quantity: {}", expected_exchange_quantity);
-    println!("expected_quantity: {}", expected_quantity);
-    println!("fee_estimate: {}", fee_estimate);
-    println!("---------------------------------");
-    println!("---------------------------------");
-=======
     let expected_exchange_quantity = input_base_quantity * average_price;
     let fee_estimate = expected_exchange_quantity * fee_percent;
     let expected_quantity = expected_exchange_quantity - fee_estimate;
->>>>>>> 119fdce8
 
     Ok(StepExecutionEstimate {
         worst_price,
@@ -454,33 +408,7 @@
         get_average_price_from_orders(&top_orders, market.min_price_tick_size, false);
     let worst_price = get_worst_price_from_orders(&top_orders);
 
-<<<<<<< HEAD
-    println!("---------------------------------");
-    println!("---------------------------------");
-    println!("SELL");
-    println!("is_estimating_from_source: false");
-    println!("is_rounding_up: true");
-    println!(
-        "top_orders: {}",
-        top_orders
-            .iter()
-            .map(|o| format!("p: {}, q: {}", o.p, o.q))
-            .collect::<Vec<String>>()
-            .join(", ")
-    );
-    println!("amount_coin.amount: {}", amount_coin.amount);
-    println!("average_price: {}", average_price);
-    println!("expected_input_quantity: {}", expected_input_quantity);
-    println!("fee_estimate: {}", required_fee);
-    println!(
-        "result_quantity: {}",
-        round_up_to_min_tick(expected_input_quantity, market.min_quantity_tick_size,)
-    );
-    println!("---------------------------------");
-    println!("---------------------------------");
-=======
     let expected_input_quantity = required_swap_quantity_in_quote / average_price;
->>>>>>> 119fdce8
 
     Ok(StepExecutionEstimate {
         worst_price,
@@ -629,20 +557,27 @@
     }
 
     #[test]
-    fn test_average_price_simple_2() {
+    fn test_average_price_simple_round_down() {
         let levels = vec![
             create_price_level(1, 300),
             create_price_level(2, 200),
             create_price_level(3, 100),
         ];
 
-<<<<<<< HEAD
-        let avg = get_average_price_from_orders(&levels, FPDecimal::must_from_str("0.01"));
+        let avg = get_average_price_from_orders(&levels, FPDecimal::must_from_str("0.01"), false);
+        assert_eq!(avg, FPDecimal::must_from_str("1.66")); //we round down
+    }
+
+    #[test]
+    fn test_average_price_simple_round_up() {
+        let levels = vec![
+            create_price_level(1, 300),
+            create_price_level(2, 200),
+            create_price_level(3, 100),
+        ];
+
+        let avg = get_average_price_from_orders(&levels, FPDecimal::must_from_str("0.01"), true);
         assert_eq!(avg, FPDecimal::must_from_str("1.67")); //we round up
-=======
-        let avg = get_average_price_from_orders(&levels, FPDecimal::must_from_str("0.01"), false);
-        assert_eq!(avg, FPDecimal::from(1000u128) / FPDecimal::from(600u128));
->>>>>>> 119fdce8
     }
 
     #[test]
