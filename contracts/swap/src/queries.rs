--- conflicted
+++ resolved
@@ -437,7 +437,11 @@
 
     for level in levels {
         let value = calc(level);
-        assert_ne!(value, FPDecimal::zero(), "Price level with zero value, this should not happen");
+        assert_ne!(
+            value,
+            FPDecimal::zero(),
+            "Price level with zero value, this should not happen"
+        );
 
         let order_to_add = if sum + value > total {
             let excess = value + sum - total;
@@ -481,12 +485,12 @@
             (acc.0 + pl.q, acc.1 + pl.p * pl.q)
         });
 
-<<<<<<< HEAD
-    assert_ne!(total_quantity, FPDecimal::zero(), "total_quantity was zero and would result in division by zero");
+    assert_ne!(
+        total_quantity,
+        FPDecimal::zero(),
+        "total_quantity was zero and would result in division by zero"
+    );
     round_to_min_tick(total_notional / total_quantity, min_price_tick_size)
-=======
-    round_up_to_min_tick(total_notional / total_quantity, min_price_tick_size)
->>>>>>> 987c701b
 }
 
 fn get_worst_price_from_orders(levels: &[PriceLevel]) -> FPDecimal {
